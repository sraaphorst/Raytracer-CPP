--- conflicted
+++ resolved
@@ -16,14 +16,11 @@
         std::vector<Colour> colours;
 
     public:
-<<<<<<< HEAD
-=======
         /// The default stripe pattern is alternating white and black.
->>>>>>> 1b2b57c6
         StripePattern();
         explicit StripePattern(const std::vector<Colour>&);
         explicit StripePattern(std::vector<Colour>&&);
-        StripePattern(const StripePattern&) noexcept = default;
+        StripePattern(const StripePattern&) = default;
         StripePattern(StripePattern&&) noexcept = default;
         StripePattern &operator=(const StripePattern&) noexcept = default;
         StripePattern &operator=(StripePattern&&) noexcept = default;
