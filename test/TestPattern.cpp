/**
 * TestPattern.cpp
 *
 * By Sebastian Raaphorst, 2018.
 */

#include <catch.hpp>

#include <iostream>
#include <stdexcept>
#include <vector>

#include "pattern.h"
#include "sphere.h"
#include "stripepattern.h"
#include "vector.h"

using namespace raytracer;

TEST_CASE("Pattern: Creating default stripe pattern") {
    const StripePattern pattern;
    REQUIRE(pattern.getColours()[0] == predefined_colours::white);
    REQUIRE(pattern.getColours()[1] == predefined_colours::black);
}

TEST_CASE("Pattern: A stripe pattern is constant in y") {
<<<<<<< HEAD
    const StripePattern pattern{{predefined_colours::white, predefined_colours::black}};
    REQUIRE(pattern.colourAt(predefined_tuples::zero_point) == predefined_colours::white);
    REQUIRE(pattern.colourAt(make_point(0, 1, 0)) == predefined_colours::white);
    REQUIRE(pattern.colourAt(make_point(0, 2, 0)) == predefined_colours::white);
}

TEST_CASE("Pattern: A stripe pattern is constant in z") {
    const StripePattern pattern{{predefined_colours::white, predefined_colours::black}};
    REQUIRE(pattern.colourAt(predefined_tuples::zero_point) == predefined_colours::white);
    REQUIRE(pattern.colourAt(make_point(0, 0, 1)) == predefined_colours::white);
    REQUIRE(pattern.colourAt(make_point(0, 0, 2)) == predefined_colours::white);
=======
    const StripePattern pattern;
    REQUIRE(pattern.colour_at(predefined_tuples::zero_point) == predefined_colours::white);
    REQUIRE(pattern.colour_at(make_point(0, 1, 0)) == predefined_colours::white);
    REQUIRE(pattern.colour_at(make_point(0, 2, 0)) == predefined_colours::white);
}

TEST_CASE("Pattern: A stripe pattern is constant in z") {
    const StripePattern pattern;
    REQUIRE(pattern.colour_at(predefined_tuples::zero_point) == predefined_colours::white);
    REQUIRE(pattern.colour_at(make_point(0, 0, 1)) == predefined_colours::white);
    REQUIRE(pattern.colour_at(make_point(0, 0, 2)) == predefined_colours::white);
>>>>>>> 1b2b57c6
}

TEST_CASE("Pattern: A stripe pattern alternates in x") {
    const StripePattern pattern{{predefined_colours::red, predefined_colours::green, predefined_colours::blue}};
    REQUIRE(pattern.colourAt(predefined_tuples::zero_point) == predefined_colours::red);
    REQUIRE(pattern.colourAt(make_point(1, 0, 0)) == predefined_colours::green);
    REQUIRE(pattern.colourAt(make_point(2, 0, 0)) == predefined_colours::blue);
    REQUIRE(pattern.colourAt(make_point(3, 0, 0)) == predefined_colours::red);
    REQUIRE(pattern.colourAt(make_point(4, 0, 0)) == predefined_colours::green);
    REQUIRE(pattern.colourAt(make_point(5, 0, 0)) == predefined_colours::blue);
}

TEST_CASE("Pattern: Stripes with an object transformation") {
    const std::shared_ptr<Pattern> pattern = std::make_shared<StripePattern>();
    Material material;
    material.setPattern(pattern);
    const Sphere s{scale(2, 2, 2), material};
    REQUIRE(pattern->colourAtObject(s, make_point(1.5, 0, 0)) == predefined_colours::white);
}

TEST_CASE("Pattern: Stripes with a pattern transformation") {
    const Sphere s;
    std::shared_ptr<Pattern> pattern = std::make_shared<StripePattern>();
    pattern->setTransformation(scale(2, 2, 2));
    const auto c = pattern->colourAtObject(s, make_point(1.5, 0, 0));
    REQUIRE(c == predefined_colours::white);

}

TEST_CASE("Pattern: Stripes with both an object and a pattern transformation") {
    const Sphere s{scale(2, 2, 2)};
    std::shared_ptr<Pattern> pattern = std::make_shared<StripePattern>();
    pattern->setTransformation(translation(0.5, 0, 0));
    const auto c = pattern->colourAtObject(s, make_point(2.5, 0, 0));
    REQUIRE(c == predefined_colours::white);
}<|MERGE_RESOLUTION|>--- conflicted
+++ resolved
@@ -24,7 +24,6 @@
 }
 
 TEST_CASE("Pattern: A stripe pattern is constant in y") {
-<<<<<<< HEAD
     const StripePattern pattern{{predefined_colours::white, predefined_colours::black}};
     REQUIRE(pattern.colourAt(predefined_tuples::zero_point) == predefined_colours::white);
     REQUIRE(pattern.colourAt(make_point(0, 1, 0)) == predefined_colours::white);
@@ -32,23 +31,10 @@
 }
 
 TEST_CASE("Pattern: A stripe pattern is constant in z") {
-    const StripePattern pattern{{predefined_colours::white, predefined_colours::black}};
+    const StripePattern pattern;
     REQUIRE(pattern.colourAt(predefined_tuples::zero_point) == predefined_colours::white);
     REQUIRE(pattern.colourAt(make_point(0, 0, 1)) == predefined_colours::white);
     REQUIRE(pattern.colourAt(make_point(0, 0, 2)) == predefined_colours::white);
-=======
-    const StripePattern pattern;
-    REQUIRE(pattern.colour_at(predefined_tuples::zero_point) == predefined_colours::white);
-    REQUIRE(pattern.colour_at(make_point(0, 1, 0)) == predefined_colours::white);
-    REQUIRE(pattern.colour_at(make_point(0, 2, 0)) == predefined_colours::white);
-}
-
-TEST_CASE("Pattern: A stripe pattern is constant in z") {
-    const StripePattern pattern;
-    REQUIRE(pattern.colour_at(predefined_tuples::zero_point) == predefined_colours::white);
-    REQUIRE(pattern.colour_at(make_point(0, 0, 1)) == predefined_colours::white);
-    REQUIRE(pattern.colour_at(make_point(0, 0, 2)) == predefined_colours::white);
->>>>>>> 1b2b57c6
 }
 
 TEST_CASE("Pattern: A stripe pattern alternates in x") {
